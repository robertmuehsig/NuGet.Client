﻿// Copyright (c) .NET Foundation. All rights reserved.
// Licensed under the Apache License, Version 2.0. See License.txt in the project root for license information.

using System;
using System.Collections.Concurrent;
using System.Collections.Generic;
using System.Diagnostics;
using System.IO;
using System.Linq;
using System.Threading;
using System.Threading.Tasks;
using NuGet.Configuration;
using NuGet.Packaging;
using NuGet.ProjectManagement;
using NuGet.ProjectManagement.Projects;
using NuGet.Protocol.Core.Types;

namespace NuGet.PackageManagement
{
    public class PackageRestoreManager : IPackageRestoreManager
    {
        private const string NuGetSolutionSettingsFolder = ".nuget";
        private static readonly string NuGetExeFile = Path.Combine(NuGetSolutionSettingsFolder, "NuGet.exe");
        private static readonly string NuGetTargetsFile = Path.Combine(NuGetSolutionSettingsFolder, "NuGet.targets");

        private ISourceRepositoryProvider SourceRepositoryProvider { get; }
        private ISolutionManager SolutionManager { get; }
        private Configuration.ISettings Settings { get; }

        public event EventHandler<PackagesMissingStatusEventArgs> PackagesMissingStatusChanged;
        public event EventHandler<PackageRestoredEventArgs> PackageRestoredEvent;
        public event EventHandler<PackageRestoreFailedEventArgs> PackageRestoreFailedEvent;

<<<<<<< HEAD
        public PackageRestoreManager(ISourceRepositoryProvider sourceRepositoryProvider, Configuration.ISettings settings, ISolutionManager solutionManager)
=======
        public PackageRestoreManager(
            ISourceRepositoryProvider sourceRepositoryProvider,
            ISettings settings,
            ISolutionManager solutionManager)
>>>>>>> 67d943bc
        {
            if (sourceRepositoryProvider == null)
            {
                throw new ArgumentNullException(nameof(sourceRepositoryProvider));
            }

            if (settings == null)
            {
                throw new ArgumentNullException(nameof(settings));
            }

            if (solutionManager == null)
            {
                throw new ArgumentNullException(nameof(solutionManager));
            }

            SourceRepositoryProvider = sourceRepositoryProvider;
            Settings = settings;
            SolutionManager = solutionManager;
        }

        [Obsolete("Enabling and querying legacy package restore is not supported in VS 2015 RTM.")]
        public bool IsCurrentSolutionEnabledForRestore
        {
            get
            {
                if (!SolutionManager.IsSolutionOpen)
                {
                    return false;
                }

                var solutionDirectory = SolutionManager.SolutionDirectory;
                if (string.IsNullOrEmpty(solutionDirectory))
                {
                    return false;
                }

                return FileSystemUtility.FileExists(solutionDirectory, NuGetExeFile) &&
                       FileSystemUtility.FileExists(solutionDirectory, NuGetTargetsFile);
            }
        }

        [Obsolete("Enabling and querying legacy package restore is not supported in VS 2015 RTM.")]
        public void EnableCurrentSolutionForRestore(bool fromActivation)
        {
            // See comment on Obsolete attribute. This method no-ops
        }

        public virtual async Task RaisePackagesMissingEventForSolutionAsync(string solutionDirectory, CancellationToken token)
        {
            // This method is called by both Solution Opened and Solution Closed event handlers.
            // In the case of Solution Closed event, the solutionDirectory is null or empty,
            // so we won't do the unnecessary work of checking for package references.
            var missing = false;
            if (!string.IsNullOrEmpty(solutionDirectory))
            {
                var packages = await GetPackagesInSolutionAsync(solutionDirectory, token);
                missing = packages.Any(p => p.IsMissing);
            }

            if (PackagesMissingStatusChanged != null)
            {
                PackagesMissingStatusChanged(this, new PackagesMissingStatusEventArgs(missing));
            }
        }

        /// <summary>
        /// Get the missing packages in the solution given the <paramref name="solutionDirectory"></paramref>.
        /// </summary>
        /// <returns>
        /// Returns a read-only dictionary of missing package references and the corresponding project names on which
        /// each missing package is installed.
        /// </returns>
        public async Task<IEnumerable<PackageRestoreData>> GetPackagesInSolutionAsync(string solutionDirectory, CancellationToken token)
        {
            var packageReferences = await GetPackagesReferencesDictionaryAsync(token);
            return GetPackages(solutionDirectory, packageReferences);
        }

        private IEnumerable<PackageRestoreData> GetPackages(string solutionDirectory,
            Dictionary<Packaging.PackageReference, List<string>> packageReferencesDictionary)
        {
            var nuGetPackageManager = GetNuGetPackageManager(solutionDirectory);
            return GetPackages(nuGetPackageManager, packageReferencesDictionary);
        }

        private static IEnumerable<PackageRestoreData> GetPackages(NuGetPackageManager nuGetPackageManager,
            Dictionary<Packaging.PackageReference, List<string>> packageReferencesDictionary)
        {
            var packages = new List<PackageRestoreData>();

            foreach (var packageReference in packageReferencesDictionary.Keys)
            {
                var isMissing = false;
                if (!nuGetPackageManager.PackageExistsInPackagesFolder(packageReference.PackageIdentity))
                {
                    isMissing = true;
                }

                var projectNames = packageReferencesDictionary[packageReference];

                Debug.Assert(projectNames != null);
                packages.Add(new PackageRestoreData(packageReference, projectNames, isMissing));
            }

            return packages;
        }

        private async Task<Dictionary<Packaging.PackageReference, List<string>>> GetPackagesReferencesDictionaryAsync(CancellationToken token)
        {
            var packageReferencesDict = new Dictionary<Packaging.PackageReference, List<string>>(new PackageReferenceComparer());
            foreach (var nuGetProject in SolutionManager.GetNuGetProjects())
            {
                // skip project k projects and build aware projects
                if (nuGetProject is INuGetIntegratedProject)
                {
                    continue;
                }

                var nuGetProjectName = NuGetProject.GetUniqueNameOrName(nuGetProject);
                var installedPackageReferences = await nuGetProject.GetInstalledPackagesAsync(token);
                foreach (var installedPackageReference in installedPackageReferences)
                {
                    List<string> projectNames = null;
                    if (!packageReferencesDict.TryGetValue(installedPackageReference, out projectNames))
                    {
                        projectNames = new List<string>();
                        packageReferencesDict.Add(installedPackageReference, projectNames);
                    }
                    projectNames.Add(nuGetProjectName);
                }
            }

            return packageReferencesDict;
        }

        /// <summary>
        /// Restores missing packages for the entire solution
        /// </summary>
        /// <returns></returns>
        public virtual async Task<PackageRestoreResult> RestoreMissingPackagesInSolutionAsync(string solutionDirectory,
            INuGetProjectContext nuGetProjectContext,
            CancellationToken token)
        {
            var packageReferencesDictionary = await GetPackagesReferencesDictionaryAsync(token);

            // When this method is called, the step to compute if a package is missing is implicit. Assume it is true
            var packages = packageReferencesDictionary.Select(p =>
            {
                Debug.Assert(p.Value != null);
                return new PackageRestoreData(p.Key, p.Value, isMissing: true);
            });

            return await RestoreMissingPackagesAsync(solutionDirectory, packages, nuGetProjectContext, token);
        }

        /// <summary>
        /// Restore missing packages for a project in the solution
        /// </summary>
        /// <param name="nuGetProject"></param>
        /// <returns></returns>
        public virtual async Task<PackageRestoreResult> RestoreMissingPackagesAsync(string solutionDirectory,
            NuGetProject nuGetProject,
            INuGetProjectContext nuGetProjectContext,
            CancellationToken token)
        {
            if (nuGetProject == null)
            {
                throw new ArgumentNullException(nameof(nuGetProject));
            }
            var installedPackages = await nuGetProject.GetInstalledPackagesAsync(token);

            var nuGetProjectName = NuGetProject.GetUniqueNameOrName(nuGetProject);
            var projectNames = new[] { nuGetProjectName };

            // When this method is called, the step to compute if a package is missing is implicit. Assume it is true
            var packages = installedPackages.Select(i => new PackageRestoreData(i, projectNames, isMissing: true));

            return await RestoreMissingPackagesAsync(solutionDirectory, packages, nuGetProjectContext, token);
        }

        public virtual Task<PackageRestoreResult> RestoreMissingPackagesAsync(string solutionDirectory,
            IEnumerable<PackageRestoreData> packages,
            INuGetProjectContext nuGetProjectContext,
            CancellationToken token)
        {
            if (packages == null)
            {
                throw new ArgumentNullException(nameof(packages));
            }

            return RestoreMissingPackagesAsync(
                GetNuGetPackageManager(solutionDirectory),
                packages,
                nuGetProjectContext,
                token);
        }

        private NuGetPackageManager GetNuGetPackageManager(string solutionDirectory)
        {
            var packagesFolderPath = PackagesFolderPathUtility.GetPackagesFolderPath(solutionDirectory, Settings);
            return new NuGetPackageManager(
                SourceRepositoryProvider,
                Settings,
                packagesFolderPath);
        }

        public Task<PackageRestoreResult> RestoreMissingPackagesAsync(NuGetPackageManager nuGetPackageManager,
            IEnumerable<PackageRestoreData> packages,
            INuGetProjectContext nuGetProjectContext,
            CancellationToken token)
        {
            var packageRestoreContext = new PackageRestoreContext(nuGetPackageManager,
                packages,
                token,
                PackageRestoredEvent,
                PackageRestoreFailedEvent,
                sourceRepositories: null,
                maxNumberOfParallelTasks: PackageManagementConstants.DefaultMaxDegreeOfParallelism);

            return RestoreMissingPackagesAsync(packageRestoreContext, nuGetProjectContext);
        }

        /// <summary>
        /// The static method which takes in all the possible parameters
        /// </summary>
        /// <returns>Returns true if at least one of the packages needed to be restored and got restored</returns>
        /// <remarks>
        /// Best use case is 'nuget.exe restore .sln' where there is no project loaded and there is no SolutionManager.
        /// The references are obtained by parsing of solution file and by using PackagesConfigReader. In this case,
        /// you don't construct an object of PackageRestoreManager,
        /// but just the NuGetPackageManager using constructor that does not need the SolutionManager, and, optionally
        /// register to events and/or specify the source repositories
        /// </remarks>
        public static async Task<PackageRestoreResult> RestoreMissingPackagesAsync(PackageRestoreContext packageRestoreContext, INuGetProjectContext nuGetProjectContext)
        {
            if (packageRestoreContext == null)
            {
                throw new ArgumentNullException(nameof(packageRestoreContext));
            }

            if (nuGetProjectContext == null)
            {
                throw new ArgumentNullException(nameof(nuGetProjectContext));
            }

            var missingPackages = packageRestoreContext.Packages.Where(p => p.IsMissing).ToList();
            if (!missingPackages.Any())
            {
                return new PackageRestoreResult(false);
            }

            // It is possible that the dictionary passed in may not have used the PackageReferenceComparer.
            // So, just to be sure, create a hashset with the keys from the dictionary using the PackageReferenceComparer
            // Now, we are guaranteed to not restore the same package more than once
            var hashSetOfMissingPackageReferences = new HashSet<Packaging.PackageReference>(missingPackages.Select(p => p.PackageReference), new PackageReferenceComparer());

            // Before starting to restore package, set the nuGetProjectContext such that satellite files are not copied yet
            // Satellite files will be copied as a post operation. This helps restore packages in parallel
            // and not have to determine if the package is a satellite package beforehand

            if (nuGetProjectContext.PackageExtractionContext == null)
            {
                nuGetProjectContext.PackageExtractionContext = new PackageExtractionContext();
            }
            nuGetProjectContext.PackageExtractionContext.CopySatelliteFiles = false;

            packageRestoreContext.Token.ThrowIfCancellationRequested();

            await ThrottledPackageRestoreAsync(hashSetOfMissingPackageReferences, packageRestoreContext, nuGetProjectContext);

            packageRestoreContext.Token.ThrowIfCancellationRequested();

            await ThrottledCopySatelliteFilesAsync(hashSetOfMissingPackageReferences, packageRestoreContext, nuGetProjectContext);

            return new PackageRestoreResult(packageRestoreContext.WasRestored);
        }

        /// <summary>
        /// ThrottledPackageRestoreAsync method throttles the number of tasks created to perform package restore in
        /// parallel
        /// The maximum number of parallel tasks that may be created can be specified via
        /// <paramref name="packageRestoreContext" />
        /// The method creates a ConcurrentQueue of passed in <paramref name="packageReferences" />. And, creates a
        /// fixed number of tasks
        /// that dequeue from the ConcurrentQueue and perform package restore. So, this method should pre-populate the
        /// queue and must not enqueued to by other methods
        /// </summary>
        private static Task ThrottledPackageRestoreAsync(HashSet<Packaging.PackageReference> packageReferences,
            PackageRestoreContext packageRestoreContext,
            INuGetProjectContext nuGetProjectContext)
        {
            var packageReferencesQueue = new ConcurrentQueue<Packaging.PackageReference>(packageReferences);
            var tasks = new List<Task>();
            for (var i = 0; i < Math.Min(packageRestoreContext.MaxNumberOfParallelTasks, packageReferences.Count); i++)
            {
                tasks.Add(Task.Run(() => PackageRestoreRunnerAsync(packageReferencesQueue, packageRestoreContext, nuGetProjectContext)));
            }

            return Task.WhenAll(tasks);
        }

        /// <summary>
        /// This is the runner which dequeues package references from <paramref name="packageReferencesQueue" />, and
        /// performs package restore
        /// Note that this method should only Dequeue from the concurrent queue and not Enqueue
        /// </summary>
        private static async Task PackageRestoreRunnerAsync(ConcurrentQueue<Packaging.PackageReference> packageReferencesQueue,
            PackageRestoreContext packageRestoreContext,
            INuGetProjectContext nuGetProjectContext)
        {
            Packaging.PackageReference currentPackageReference = null;
            while (packageReferencesQueue.TryDequeue(out currentPackageReference))
            {
                var result = await RestorePackageAsync(currentPackageReference, packageRestoreContext, nuGetProjectContext);
                if (result)
                {
                    packageRestoreContext.SetRestored();
                }
            }
        }

        /// <summary>
        /// ThrottledCopySatelliteFilesAsync method throttles the number of tasks created to perform copy satellite
        /// files in parallel
        /// The maximum number of parallel tasks that may be created can be specified via
        /// <paramref name="packageRestoreContext" />
        /// The method creates a ConcurrentQueue of passed in <paramref name="packageReferences" />. And, creates a
        /// fixed number of tasks
        /// that dequeue from the ConcurrentQueue and perform copying of satellite files. So, this method should
        /// pre-populate the queue and must not enqueued to by other methods
        /// </summary>
        private static Task ThrottledCopySatelliteFilesAsync(HashSet<Packaging.PackageReference> packageReferences,
            PackageRestoreContext packageRestoreContext,
            INuGetProjectContext nuGetProjectContext)
        {
            var packageReferencesQueue = new ConcurrentQueue<Packaging.PackageReference>(packageReferences);
            var tasks = new List<Task>();
            for (var i = 0; i < Math.Min(packageRestoreContext.MaxNumberOfParallelTasks, packageReferences.Count); i++)
            {
                tasks.Add(Task.Run(() => CopySatelliteFilesRunnerAsync(packageReferencesQueue, packageRestoreContext, nuGetProjectContext)));
            }

            return Task.WhenAll(tasks);
        }

        private static async Task<bool> RestorePackageAsync(Packaging.PackageReference packageReference,
            PackageRestoreContext packageRestoreContext,
            INuGetProjectContext nuGetProjectContext)
        {
            Exception exception = null;
            var restored = false;
            try
            {
                restored = await packageRestoreContext.PackageManager.RestorePackageAsync(packageReference.PackageIdentity, nuGetProjectContext,
                    packageRestoreContext.SourceRepositories, packageRestoreContext.Token);
            }
            catch (Exception ex)
            {
                exception = ex;
            }

            if (packageRestoreContext.PackageRestoredEvent != null)
            {
                packageRestoreContext.PackageRestoredEvent(null, new PackageRestoredEventArgs(packageReference.PackageIdentity, restored));
            }

            // PackageReferences cannot be null here
            if (exception != null)
            {
                nuGetProjectContext.Log(ProjectManagement.MessageLevel.Warning, exception.Message);
                if (packageRestoreContext.PackageRestoreFailedEvent != null)
                {
                    var packageReferenceComparer = new PackageReferenceComparer();

                    var packageRestoreData = packageRestoreContext.Packages
                        .Where(p => packageReferenceComparer.Equals(p.PackageReference, packageReference))
                        .SingleOrDefault();

                    if (packageRestoreData != null)
                    {
                        Debug.Assert(packageRestoreData.ProjectNames != null);
                        packageRestoreContext.PackageRestoreFailedEvent(null, new PackageRestoreFailedEventArgs(packageReference,
                            exception,
                            packageRestoreData.ProjectNames));
                    }
                }
            }

            return restored;
        }

        /// <summary>
        /// This is the runner which dequeues package references from <paramref name="packageReferencesQueue" />, and
        /// performs copying of satellite files
        /// Note that this method should only Dequeue from the concurrent queue and not Enqueue
        /// </summary>
        private static async Task CopySatelliteFilesRunnerAsync(ConcurrentQueue<Packaging.PackageReference> packageReferencesQueue,
            PackageRestoreContext packageRestoreContext,
            INuGetProjectContext nuGetProjectContext)
        {
            Packaging.PackageReference currentPackageReference = null;
            while (packageReferencesQueue.TryDequeue(out currentPackageReference))
            {
                var result = await packageRestoreContext.PackageManager.CopySatelliteFilesAsync(currentPackageReference.PackageIdentity, nuGetProjectContext, packageRestoreContext.Token);
                if (result)
                {
                    packageRestoreContext.SetRestored();
                }
            }
        }
    }
}<|MERGE_RESOLUTION|>--- conflicted
+++ resolved
@@ -31,14 +31,10 @@
         public event EventHandler<PackageRestoredEventArgs> PackageRestoredEvent;
         public event EventHandler<PackageRestoreFailedEventArgs> PackageRestoreFailedEvent;
 
-<<<<<<< HEAD
-        public PackageRestoreManager(ISourceRepositoryProvider sourceRepositoryProvider, Configuration.ISettings settings, ISolutionManager solutionManager)
-=======
         public PackageRestoreManager(
             ISourceRepositoryProvider sourceRepositoryProvider,
-            ISettings settings,
+            Configuration.ISettings settings,
             ISolutionManager solutionManager)
->>>>>>> 67d943bc
         {
             if (sourceRepositoryProvider == null)
             {
